--- conflicted
+++ resolved
@@ -2095,14 +2095,7 @@
 
 # this function processes keyboard input
 reader() {
-<<<<<<< HEAD
-  local game_pid="$1" my_pid='' key_sequence='' key='' capture=false
-
-  while dd ibs=1 count=1; do
-    echo # insert a newline: convert one character to one line
-  done 2>/dev/null | { # Do not use '(' here
-=======
-  local game_pid="$1" my_pid='' dd_wrapper_pid='' key_sequences='' key='' capture=false
+  local game_pid="$1" my_pid='' dd_wrapper_pid='' key_sequence='' key='' capture=false
 
   {
     get_pid
@@ -2110,7 +2103,6 @@
       echo # insert a newline: convert one character to one line
     done 2>/dev/null
   } | { # Do not use '(' here
->>>>>>> ff039005
     # Do not use subshell to make it work correctly with Solaris 11 sh (ksh).
     # It will not respond to keystrokes.
 
