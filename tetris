--- conflicted
+++ resolved
@@ -1814,13 +1814,8 @@
 
 localvar init x y i from cmd pid
 _init() {
-<<<<<<< HEAD
-  clear
+  clear_screen
   $debug || echo "$LOGO$COPYRIGHT"
-=======
-  clear_screen
-  $debug || echo "$COPYRIGHT"
->>>>>>> b22e617b
   echo 'Loading...'
 
   $debug || {
